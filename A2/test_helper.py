import numpy as np

import fft as our_implementations
import cv2 as cv
import matplotlib.pyplot as plt
import matplotlib.colors as colors


# Helper function to view an image through a window
# (inspired by: https://opencv.org/get-started/)
def open_image(image):
    img = cv.imread(image)
    cv.imshow(image, img)
    cv.waitKey(0)   # Must press any key to close the image window

<<<<<<< HEAD
=======

>>>>>>> 2efeee6a
# Test function to view the command call arguments
def test_command_call():
    mode, image = our_implementations.parse_command_call()
    print("Mode: ", mode)
    open_image(image)
<<<<<<< HEAD
=======

>>>>>>> 2efeee6a

# Test function for the DFT against the NumPy implementation
def test_DFT():
    test_cases = [
        [1, 2, 3, 4],
        [1 + 2j, 2 + 3j, 3 + 4j, 4 + 5j],
        [np.sin(2 * np.pi * 0.1 * i) for i in range(10)],
    ]

    for i in test_cases:
        our_X = our_implementations.DFT(i)
        NumPy_X = np.fft.fft(i)

        print("\nTesting DFT on: ", i)
        if np.allclose(our_X, NumPy_X, rtol=1e-10):
            print("\033[32mTest passed\033[0m")
        else:
            print("\033[31mTest failed\033[0m")
            print("Our implementation: ", our_X)
            print("NumPy implementation: ", NumPy_X)
    

# Test function for the IDFT against the NumPy implementation  
def test_IDFT():
    test_cases = [
        [1, 2, 3, 4],
        [1 + 2j, 2 + 3j, 3 + 4j, 4 + 5j],
        [np.sin(2 * np.pi * 0.1 * i) for i in range(10)],
    ]

    for i in test_cases:
        our_x = our_implementations.IDFT(i)
        NumPy_x = np.fft.ifft(i)

        print("\nTesting IDFT on: ", i)
        if np.allclose(our_x, NumPy_x, rtol=1e-10):
            print("\033[32mTest passed\033[0m")
        else:
            print("\033[31mTest failed\033[0m")
            print("Our implementation: ", our_x)
            print("NumPy implementation: ", NumPy_x)


# Test function for the 2D DFT against the NumPy implementation
def test_DFT2D():
    test_cases = [
        [[1, 2, 3, 4], [5, 6, 7, 8]],
        [[1 + 2j, 2 + 3j, 3 + 4j, 4 + 5j], [6 + 7j, 7 + 8j, 8 + 9j, 9 + 10j]],
        [[np.sin(2 * np.pi * 0.1 * i) for i in range(10)], [np.sin(2 * np.pi * 0.25 * i) for i in range(10)]],
    ]

    for i in test_cases:
        our_X = our_implementations.DFT2D(i)
        NumPy_X = np.fft.fft2(i)

        print("\nTesting DFT2D on: ", i)
        if np.allclose(our_X, NumPy_X, rtol=1e-10):
            print("\033[32mTest passed\033[0m")
        else:
            print("\033[31mTest failed\033[0m")
            print("Our implementation: ", our_X)
            print("NumPy implementation: ", NumPy_X)


# Test function for the FFT against the NumPy implementation
def test_FFT():
    test_cases = [
        [1, 2, 3, 4],
        [1 + 2j, 2 + 3j, 3 + 4j, 4 + 5j],
        [np.sin(2 * np.pi * 0.1 * i) for i in range(16)]
    ]

    for i in test_cases:
        our_X = our_implementations.FFT(i)
        NumPy_X = np.fft.fft(i)
<<<<<<< HEAD
        #x = our_implementations.fft(i)
=======
>>>>>>> 2efeee6a

        print("\nTesting FFT on: ", i)
        if np.allclose(our_X, NumPy_X, rtol=1e-10):
            print("\033[32mTest passed\033[0m")
        else:
            print("\033[31mTest failed\033[0m")
            print("Our implementation: ", our_X)
            print("NumPy implementation: ", NumPy_X)


def test_IFFT():
    test_cases = [
        [1, 2, 3, 4],
        [1 + 2j, 2 + 3j, 3 + 4j, 4 + 5j],
        [np.sin(2 * np.pi * 0.1 * i) for i in range(16)]
    ]

    for i in test_cases:
        our_x = our_implementations.IFFT(i)
        NumPy_x = np.fft.ifft(i)
<<<<<<< HEAD
        #x = our_implementations.inverse_fft(i)
=======
>>>>>>> 2efeee6a

        print("\nTesting IFFT on: ", i)
        if np.allclose(our_x, NumPy_x, rtol=1e-10):
            print("\033[32mTest passed\033[0m")
        else:
            print("\033[31mTest failed\033[0m")
            print("Our implementation: ", our_x)
            print("NumPy implementation: ", NumPy_x)
        

def test_FFT2D():
    test_cases = [
      [[1, 2, 3, 4], [5, 6, 7, 8]],
        [[1 + 2j, 2 + 3j, 3 + 4j, 4 + 5j], [6 + 7j, 7 + 8j, 8 + 9j, 9 + 10j]],
        [[np.sin(2 * np.pi * 0.1 * i) for i in range(8)], [np.sin(2 * np.pi * 0.25 * i) for i in range(8)]],
        [[np.sin(2 * np.pi * 0.1 * i) for i in range(16)], [np.sin(2 * np.pi * 0.25 * i) for i in range(16)]],
    ]

    for i in test_cases:
        our_X = our_implementations.FFT2D(i)
        NumPy_X = np.fft.fft2(i)
<<<<<<< HEAD
        #x = our_implementations.fft_2d(i)
=======
>>>>>>> 2efeee6a

        print("\nTesting FFT2D on: ", i)
        if np.allclose(our_X, NumPy_X, rtol=1e-10):
            print("\033[32mTest passed\033[0m")
        else:
            print("\033[31mTest failed\033[0m")
            print("Our implementation: ", our_X)
            print("NumPy implementation: ", NumPy_X)

<<<<<<< HEAD
=======

>>>>>>> 2efeee6a
def test_IFFT2D():
    test_cases = [
        [[1, 2, 3, 4], [5, 6, 7, 8]],
        [[1 + 2j, 2 + 3j, 3 + 4j, 4 + 5j], [6 + 7j, 7 + 8j, 8 + 9j, 9 + 10j]],
        [[np.sin(2 * np.pi * 0.1 * i) for i in range(8)], [np.sin(2 * np.pi * 0.25 * i) for i in range(8)]],
        [[np.sin(2 * np.pi * 0.1 * i) for i in range(16)], [np.sin(2 * np.pi * 0.25 * i) for i in range(16)]],
    ]

    for i in test_cases:
        our_x = our_implementations.IFFT2D(i)
        NumPy_x = np.fft.ifft2(i)
<<<<<<< HEAD
        #x = our_implementations.inverse_fft_2d(i)
=======
>>>>>>> 2efeee6a

        print("\nTesting IFFT2D on: ", i)
        if np.allclose(our_x, NumPy_x, rtol=1e-10):
            print("\033[32mTest passed\033[0m")
        else:
            print("\033[31mTest failed\033[0m")
            print("Our implementation: ", our_x)
            print("NumPy implementation: ", NumPy_x)

<<<<<<< HEAD
=======

>>>>>>> 2efeee6a
def fast_mode_test(image):
    # Read the image using OpenCV
    image_array = cv.imread("moonlanding.jpg", cv.IMREAD_UNCHANGED)
    # print(image_array.shape)

    # Convert to grayscale if the image has multiple channels
    if len(image_array.shape) == 3:
        image_array = cv.cvtColor(image_array, cv.COLOR_BGR2GRAY)

    # Convert the image to a numpy array of floats
    image_array = np.asarray(image_array, dtype=complex)
    
    # transformed_image = FFT2D(image_array)
    transformed_image = np.fft.fft2(our_implementations.pad_image(image_array))
    transformed_image2 = our_implementations.FFT2D(our_implementations.pad_image(image_array))
    
    # Plot the original and transformed images side by side using matplotlib
    fig, axes = plt.subplots(1, 2, figsize=(12, 6))
    
    # Original image
    axes[0].imshow(np.abs(transformed_image2[:image_array.shape[0], :image_array.shape[1]]), cmap='gray',norm=colors.LogNorm())
    axes[0].set_title('Original Image')
    axes[0].axis('off')
    
    # Transformed image
    axes[1].imshow(np.abs(transformed_image[:image_array.shape[0], :image_array.shape[1]]), cmap='gray', norm=colors.LogNorm())
    axes[1].set_title('2D FFT of the Image')
    axes[1].axis('off')
    
    plt.show()


def main():
    # test_command_call() 
    test_DFT()
    test_IDFT()
    test_DFT2D()

    # FFT tests ##############################################################
    test_FFT()
    test_IFFT()
    test_FFT2D()
    test_IFFT2D()

<<<<<<< HEAD
    # Test the fast mode
    fast_mode_test("moonlanding.jpg")
=======
    fast_mode_test("moonlanding.jpg")

>>>>>>> 2efeee6a

if __name__ == "__main__":
    main()<|MERGE_RESOLUTION|>--- conflicted
+++ resolved
@@ -13,19 +13,13 @@
     cv.imshow(image, img)
     cv.waitKey(0)   # Must press any key to close the image window
 
-<<<<<<< HEAD
-=======
-
->>>>>>> 2efeee6a
+
 # Test function to view the command call arguments
 def test_command_call():
     mode, image = our_implementations.parse_command_call()
     print("Mode: ", mode)
     open_image(image)
-<<<<<<< HEAD
-=======
-
->>>>>>> 2efeee6a
+
 
 # Test function for the DFT against the NumPy implementation
 def test_DFT():
@@ -101,10 +95,6 @@
     for i in test_cases:
         our_X = our_implementations.FFT(i)
         NumPy_X = np.fft.fft(i)
-<<<<<<< HEAD
-        #x = our_implementations.fft(i)
-=======
->>>>>>> 2efeee6a
 
         print("\nTesting FFT on: ", i)
         if np.allclose(our_X, NumPy_X, rtol=1e-10):
@@ -125,10 +115,6 @@
     for i in test_cases:
         our_x = our_implementations.IFFT(i)
         NumPy_x = np.fft.ifft(i)
-<<<<<<< HEAD
-        #x = our_implementations.inverse_fft(i)
-=======
->>>>>>> 2efeee6a
 
         print("\nTesting IFFT on: ", i)
         if np.allclose(our_x, NumPy_x, rtol=1e-10):
@@ -150,10 +136,6 @@
     for i in test_cases:
         our_X = our_implementations.FFT2D(i)
         NumPy_X = np.fft.fft2(i)
-<<<<<<< HEAD
-        #x = our_implementations.fft_2d(i)
-=======
->>>>>>> 2efeee6a
 
         print("\nTesting FFT2D on: ", i)
         if np.allclose(our_X, NumPy_X, rtol=1e-10):
@@ -163,10 +145,6 @@
             print("Our implementation: ", our_X)
             print("NumPy implementation: ", NumPy_X)
 
-<<<<<<< HEAD
-=======
-
->>>>>>> 2efeee6a
 def test_IFFT2D():
     test_cases = [
         [[1, 2, 3, 4], [5, 6, 7, 8]],
@@ -178,10 +156,6 @@
     for i in test_cases:
         our_x = our_implementations.IFFT2D(i)
         NumPy_x = np.fft.ifft2(i)
-<<<<<<< HEAD
-        #x = our_implementations.inverse_fft_2d(i)
-=======
->>>>>>> 2efeee6a
 
         print("\nTesting IFFT2D on: ", i)
         if np.allclose(our_x, NumPy_x, rtol=1e-10):
@@ -191,10 +165,7 @@
             print("Our implementation: ", our_x)
             print("NumPy implementation: ", NumPy_x)
 
-<<<<<<< HEAD
-=======
-
->>>>>>> 2efeee6a
+
 def fast_mode_test(image):
     # Read the image using OpenCV
     image_array = cv.imread("moonlanding.jpg", cv.IMREAD_UNCHANGED)
@@ -239,13 +210,8 @@
     test_FFT2D()
     test_IFFT2D()
 
-<<<<<<< HEAD
-    # Test the fast mode
     fast_mode_test("moonlanding.jpg")
-=======
-    fast_mode_test("moonlanding.jpg")
-
->>>>>>> 2efeee6a
+
 
 if __name__ == "__main__":
     main()